// Copyright (c) 2024-present, fjall-rs
// This source code is licensed under both the Apache 2.0 and MIT License
// (found in the LICENSE-* files in the repository)

use byteview::ByteView;
use std::{hash::Hash, sync::Arc};

/// An immutable byte slice that can be cloned without additional heap allocation
#[derive(Debug, Clone, PartialEq, Eq, Hash, Ord, PartialOrd)]
pub struct Slice(ByteView);

impl Slice {
    /// Construct a [`Slice`] from a byte slice.
    #[must_use]
    pub fn new(bytes: &[u8]) -> Self {
        Self::from(bytes)
    }

<<<<<<< HEAD
    #[doc(hidden)]
    #[must_use]
    pub fn with_size(len: usize) -> Self {
        Self(ByteView::with_size(len))
    }

    // TODO: get_mut, update_prefix should probably be unsafe
    #[doc(hidden)]
    pub fn from_reader<R: std::io::Read>(reader: &mut R, len: usize) -> std::io::Result<Self> {
        let mut view = Self::with_size(len);
        let builder = view.0.get_mut().expect("we are the owner");
        reader.read_exact(builder)?;
        view.0.update_prefix();
        Ok(view)
    }

    #[doc(hidden)]
    #[must_use]
    pub fn slice(&self, range: impl std::ops::RangeBounds<usize>) -> Self {
        Self(self.0.slice(range))
    }
=======
    #[must_use]
    #[doc(hidden)]
    pub fn with_size(len: usize) -> Self {
        // TODO: optimize this with byteview to remove the reallocation
        let v = vec![0; len];
        Self(v.into())
    }

    #[doc(hidden)]
    pub fn from_reader<R: std::io::Read>(reader: &mut R, len: usize) -> std::io::Result<Self> {
        let mut view = Self::with_size(len);
        let builder = Arc::get_mut(&mut view.0).expect("we are the owner");
        reader.read_exact(builder)?;
        Ok(view)
    }
>>>>>>> a1c05b4f
}

impl std::borrow::Borrow<[u8]> for Slice {
    fn borrow(&self) -> &[u8] {
        self
    }
}

impl std::ops::Deref for Slice {
    type Target = [u8];

    fn deref(&self) -> &Self::Target {
        &self.0
    }
}

impl PartialEq<[u8]> for Slice {
    fn eq(&self, other: &[u8]) -> bool {
        self.0.as_ref() == other
    }
}

impl PartialEq<Slice> for &[u8] {
    fn eq(&self, other: &Slice) -> bool {
        *self == other.0.as_ref()
    }
}

impl PartialOrd<[u8]> for Slice {
    fn partial_cmp(&self, other: &[u8]) -> Option<std::cmp::Ordering> {
        self.0.as_ref().partial_cmp(other)
    }
}

impl PartialOrd<Slice> for &[u8] {
    fn partial_cmp(&self, other: &Slice) -> Option<std::cmp::Ordering> {
        self.partial_cmp(&other.0.as_ref())
    }
}

impl FromIterator<u8> for Slice {
    fn from_iter<T>(iter: T) -> Self
    where
        T: IntoIterator<Item = u8>,
    {
        Self::from(iter.into_iter().collect::<Vec<u8>>())
    }
}

impl AsRef<[u8]> for Slice {
    fn as_ref(&self) -> &[u8] {
        &self.0
    }
}

impl From<&[u8]> for Slice {
    fn from(value: &[u8]) -> Self {
        Self(value.into())
    }
}

impl From<Arc<[u8]>> for Slice {
    fn from(value: Arc<[u8]>) -> Self {
        Self(ByteView::from(value))
    }
}

impl From<Vec<u8>> for Slice {
    fn from(value: Vec<u8>) -> Self {
        Self(value.into())
    }
}

impl From<&str> for Slice {
    fn from(value: &str) -> Self {
        Self::from(value.as_bytes())
    }
}

impl From<String> for Slice {
    fn from(value: String) -> Self {
        Self::from(value.as_bytes())
    }
}

impl From<Arc<str>> for Slice {
    fn from(value: Arc<str>) -> Self {
        Self::from(&*value)
    }
}

impl<const N: usize> From<[u8; N]> for Slice {
    fn from(value: [u8; N]) -> Self {
        Self::from(value.as_slice())
    }
}

#[cfg(feature = "serde")]
mod serde {
    use super::Slice;
    use serde::de::{self, Visitor};
    use serde::{Deserialize, Deserializer, Serialize, Serializer};
    use std::fmt;
    use std::ops::Deref;

    impl Serialize for Slice {
        fn serialize<S>(&self, serializer: S) -> Result<S::Ok, S::Error>
        where
            S: Serializer,
        {
            serializer.serialize_bytes(self.deref())
        }
    }

    impl<'de> Deserialize<'de> for Slice {
        fn deserialize<D>(deserializer: D) -> Result<Self, D::Error>
        where
            D: Deserializer<'de>,
        {
            struct SliceVisitor;

            impl<'de> Visitor<'de> for SliceVisitor {
                type Value = Slice;

                fn expecting(&self, formatter: &mut fmt::Formatter) -> fmt::Result {
                    formatter.write_str("a byte array")
                }

                fn visit_bytes<E>(self, v: &[u8]) -> Result<Slice, E>
                where
                    E: de::Error,
                {
                    Ok(Slice::from(v))
                }
            }

            deserializer.deserialize_bytes(SliceVisitor)
        }
    }
}<|MERGE_RESOLUTION|>--- conflicted
+++ resolved
@@ -16,20 +16,20 @@
         Self::from(bytes)
     }
 
-<<<<<<< HEAD
     #[doc(hidden)]
     #[must_use]
     pub fn with_size(len: usize) -> Self {
         Self(ByteView::with_size(len))
     }
 
-    // TODO: get_mut, update_prefix should probably be unsafe
     #[doc(hidden)]
     pub fn from_reader<R: std::io::Read>(reader: &mut R, len: usize) -> std::io::Result<Self> {
+        use std::ops::DerefMut;
+
         let mut view = Self::with_size(len);
-        let builder = view.0.get_mut().expect("we are the owner");
-        reader.read_exact(builder)?;
-        view.0.update_prefix();
+        let mut builder = view.0.get_mut().expect("we are the owner");
+        reader.read_exact(builder.deref_mut())?;
+
         Ok(view)
     }
 
@@ -38,23 +38,6 @@
     pub fn slice(&self, range: impl std::ops::RangeBounds<usize>) -> Self {
         Self(self.0.slice(range))
     }
-=======
-    #[must_use]
-    #[doc(hidden)]
-    pub fn with_size(len: usize) -> Self {
-        // TODO: optimize this with byteview to remove the reallocation
-        let v = vec![0; len];
-        Self(v.into())
-    }
-
-    #[doc(hidden)]
-    pub fn from_reader<R: std::io::Read>(reader: &mut R, len: usize) -> std::io::Result<Self> {
-        let mut view = Self::with_size(len);
-        let builder = Arc::get_mut(&mut view.0).expect("we are the owner");
-        reader.read_exact(builder)?;
-        Ok(view)
-    }
->>>>>>> a1c05b4f
 }
 
 impl std::borrow::Borrow<[u8]> for Slice {
